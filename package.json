--- conflicted
+++ resolved
@@ -7,13 +7,9 @@
   "scripts": {
     "lint": "standard",
     "start": "node index.js",
-<<<<<<< HEAD
     "migrate": "node-pg-migrate --database-url-var=RCTF_DATABASE_URL",
     "build": "sh client/build.sh",
     "watch": "preact watch --src client/src --template client/index.html",
-=======
-    "migrate": "node-pg-migrate",
->>>>>>> c2efe51c
     "dev": "nodemon index.js",
     "test": "nyc ava",
     "client:build": "sh client/build.sh",
