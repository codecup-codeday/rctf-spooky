--- conflicted
+++ resolved
@@ -43,15 +43,9 @@
     "uuid": "^8.1.0"
   },
   "devDependencies": {
-<<<<<<< HEAD
     "@types/content-disposition": "^0.5.3",
-    "@typescript-eslint/eslint-plugin": "^2.33.0",
-    "@typescript-eslint/parser": "^2.33.0",
-=======
-    "@types/express": "^4.17.6",
     "@typescript-eslint/eslint-plugin": "^2.34.0",
     "@typescript-eslint/parser": "^2.34.0",
->>>>>>> 5aab45c1
     "ava": "^3.8.2",
     "babel-eslint": "^10.0.3",
     "babel-plugin-transform-export-extensions": "^6.22.0",
@@ -83,12 +77,8 @@
     "nodemon": "^2.0.4",
     "nyc": "^15.0.1",
     "pascal-case": "^3.1.1",
-<<<<<<< HEAD
     "pino-pretty": "^4.0.0",
-    "preact": "^10.4.1",
-=======
     "preact": "^10.4.4",
->>>>>>> 5aab45c1
     "preact-cli": "^3.0.0-rc.10",
     "preact-markup": "^2.0.0",
     "preact-router": "^3.2.1",
