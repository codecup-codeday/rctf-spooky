--- conflicted
+++ resolved
@@ -6,8 +6,8 @@
 const router = express.Router()
 
 const routes = [
-<<<<<<< HEAD
-  require('./auth-login')
+  require('./auth-login'),
+  require('./leaderboard')
 ]
 
 const routeValidators = routes.map((route) => {
@@ -16,13 +16,6 @@
   }
   return new Ajv().compile(route.schema)
 })
-=======
-  require('./auth-login'),
-  require('./leaderboard')
-]
-
-const routeValidators = routes.map((route) => new Ajv().compile(route.schema))
->>>>>>> 5ba3e56e
 
 routes.forEach((route, i) => {
   router[route.method](route.path, async (req, res) => {
