--- conflicted
+++ resolved
@@ -3,16 +3,9 @@
 const app = require('../../dist/server/app')
 const { v4: uuidv4 } = require('uuid')
 
-<<<<<<< HEAD
-const db = require('../../server/database')
-const { responseList } = require('../../server/responses')
-const auth = require('../../server/auth')
-=======
 const db = require('../../dist/server/database')
-const challenges = require('../../dist/server/challenges')
 const { responseList } = require('../../dist/server/responses')
 const auth = require('../../dist/server/auth')
->>>>>>> dd2e9b30
 const util = require('../_util')
 
 let chall
