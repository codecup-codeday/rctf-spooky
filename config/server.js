const config = {
  ...require('./shared'),
  challengeProvider: {
    name: 'challenges/rdeploy-blob',
    options: {
      rDeployDirectory: '.rdeploy',
      rDeployFiles: 'files',
      updateInterval: 60 * 1000
    }
  },
  uploadProvider: process.env.RCTF_GCS_BUCKET ? {
    name: 'uploads/gcs',
    options: {
      credentials: JSON.parse(process.env.RCTF_GCS_CREDENTIALS),
      bucketName: process.env.RCTF_GCS_BUCKET
    }
  } : {
    name: 'uploads/local',
    options: {
      uploadDirectory: 'uploads',
      endpoint: '/uploads'
    }
  },
  database: {
    sql: process.env.RCTF_DATABASE_URL || {
      host: process.env.RCTF_DATABASE_HOST,
      port: process.env.RCTF_DATABASE_PORT || 5432,
      user: process.env.RCTF_DATABASE_USERNAME,
      password: process.env.RCTF_DATABASE_PASSWORD,
      database: process.env.RCTF_DATABASE_DATABASE
    },
    redis: process.env.RCTF_REDIS_URL || {
      host: process.env.RCTF_REDIS_HOST,
      port: parseInt(process.env.RCTF_REDIS_PORT) || 6379,
      password: process.env.RCTF_REDIS_PASSWORD,
      database: process.env.RCTF_REDIS_DATABASE
    },
    migrate: process.env.RCTF_DATABASE_MIGRATE || 'never' // enum: never, before, only
  },
  email: {
    smtpUrl: process.env.RCTF_SMTP_URL,
    from: process.env.RCTF_EMAIL_FROM
  },
  leaderboard: {
    maxLimit: 100,
    maxOffset: 2 ** 32,
    updateInterval: 10 * 1000,
    graphMaxTeams: 10,
    graphSampleTime: 10 * 60 * 1000
  },
  verifyEmail: !!process.env.RCTF_SMTP_URL,
  removeDownloadHashes: true,
  tokenKey: process.env.RCTF_TOKEN_KEY,
  origin: process.env.RCTF_ORIGIN,
  corsOrigin: process.env.RCTF_CORS_ORIGIN,
  logFile: process.env.RCTF_LOG_FILE,
  ctftimeClientSecret: process.env.RCTF_CTFTIME_CLIENT_SECRET,
  loginTimeout: 10 * 60 * 1000,
  startTime: parseInt(process.env.RCTF_START_TIME) || Date.now() - 24 * 60 * 60 * 1000,
  endTime: parseInt(process.env.RCTF_END_TIME) || Date.now() + 24 * 60 * 60 * 1000,
<<<<<<< HEAD
  logoUrl: process.env.RCTF_LOGO_URL
=======
  instanceType: process.env.RCTF_INSTANCE_TYPE || 'all' // enum: all, frontend, leaderboard
>>>>>>> 1c9670ae
}

module.exports = config<|MERGE_RESOLUTION|>--- conflicted
+++ resolved
@@ -58,11 +58,8 @@
   loginTimeout: 10 * 60 * 1000,
   startTime: parseInt(process.env.RCTF_START_TIME) || Date.now() - 24 * 60 * 60 * 1000,
   endTime: parseInt(process.env.RCTF_END_TIME) || Date.now() + 24 * 60 * 60 * 1000,
-<<<<<<< HEAD
-  logoUrl: process.env.RCTF_LOGO_URL
-=======
+  logoUrl: process.env.RCTF_LOGO_URL,
   instanceType: process.env.RCTF_INSTANCE_TYPE || 'all' // enum: all, frontend, leaderboard
->>>>>>> 1c9670ae
 }
 
 module.exports = config