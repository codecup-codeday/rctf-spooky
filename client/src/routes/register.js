--- conflicted
+++ resolved
@@ -54,52 +54,42 @@
       )
     }
     return (
-<<<<<<< HEAD
-      <div class='row u-center'>
-        <Form class={`${classes.root} col-6`} onSubmit={this.handleSubmit} disabled={disabledButton} errors={errors} buttonText='Register'>
-          <input
-            autofocus
-            required
-            autocomplete='username'
-            autocorrect='off'
-            icon={<UserCircle />}
-            name='name'
-            maxLength='64'
-            minLength='2'
-            placeholder='Team Name'
-            type='text'
-            value={name}
-            onChange={this.linkState('name')}
-          />
-          <input
-            required
-            autocomplete='email'
-            autocorrect='off'
-            icon={<EnvelopeOpen />}
-            name='email'
-            placeholder='Email'
-            type='text'
-            value={email}
-            onChange={this.linkState('email')}
-          />
-        </Form>
-        <AuthOr />
-        <CtftimeButton class='col-6' onCtftimeDone={this.handleCtftimeDone} />
-=======
+
       <div>
         <div class='row u-center'>
           <p style='margin: 0'>Please register one account per team</p>
         </div>
         <div class='row u-center'>
-
           <Form class={`${classes.root} col-6`} onSubmit={this.handleSubmit} disabled={disabledButton} errors={errors} buttonText='Register'>
-            <input autofocus required icon={<UserCircle />} name='name' maxLength='64' minLength='2' placeholder='Team Name' type='text' value={name} onChange={this.linkState('name')} />
-            <input required icon={<EnvelopeOpen />} name='email' placeholder='Email' type='text' value={email} onChange={this.linkState('email')} />
+            <input
+              autofocus
+              required
+              autocomplete='username'
+              autocorrect='off'
+              icon={<UserCircle />}
+              name='name'
+              maxLength='64'
+              minLength='2'
+              placeholder='Team Name'
+              type='text'
+              value={name}
+              onChange={this.linkState('name')}
+            />
+            <input
+              required
+              autocomplete='email'
+              autocorrect='off'
+              icon={<EnvelopeOpen />}
+              name='email'
+              placeholder='Email'
+              type='text'
+              value={email}
+              onChange={this.linkState('email')}
+            />
           </Form>
           <AuthOr />
           <CtftimeButton class='col-6' onCtftimeDone={this.handleCtftimeDone} />
         </div>
->>>>>>> 2393920f
       </div>
     )
   }
