{
  "name": "rctf",
<<<<<<< HEAD
=======
  "version": "0.0.0",
>>>>>>> 225f247b
  "license": "BSD-3-Clause",
  "private": true,
  "workspaces": [
    "packages/*"
  ],
  "scripts": {
    "lint": "eslint .",
    "typecheck": "tsc -b packages",
    "build": "lerna run build",
    "dev": "concurrently -k -t \"HH:mm:ss.SSS\" -p \"[{time}]\" -c \"cyan,green,blue\" \"yarn workspace @rctf/client dev\" \"yarn workspace @rctf/server watch-server\" \"yarn workspace @rctf/server watch-ts --preserveWatchOutput\"",
    "test": "jest",
    "test:report": "yarn test --coverage",
    "packall": "lerna exec yarn pack"
  },
  "husky": {
    "hooks": {
      "pre-commit": "lint-staged"
    }
  },
  "dependencies": {
    "@google-cloud/storage": "5.1.2",
    "@types/webpack-env": "1.15.2",
    "aws-sdk": "2.726.0",
    "data-uri-to-buffer": "3.0.1",
    "deepmerge": "4.2.2",
    "dotenv": "8.2.0",
    "email-validator": "2.0.4",
<<<<<<< HEAD
    "fastify": "3.1.1",
    "fastify-helmet": "4.0.2",
=======
    "fastify": "3.2.0",
    "fastify-cors": "4.1.0",
    "fastify-helmet": "5.0.0",
>>>>>>> 225f247b
    "fastify-static": "3.2.0",
    "got": "11.5.2",
    "hyperid": "2.0.5",
    "mustache": "4.0.1",
    "node-pg-migrate": "5.3.0",
    "nodemailer": "6.4.11",
    "pg": "8.3.0",
    "redis": "3.0.2",
    "uuid": "8.3.0",
    "yaml": "1.10.0"
  },
  "devDependencies": {
<<<<<<< HEAD
    "@babel/core": "7.11.1",
    "@babel/preset-env": "7.11.0",
    "@babel/preset-typescript": "7.10.4",
    "@types/jest": "26.0.9",
    "@typescript-eslint/eslint-plugin": "3.7.0",
    "@typescript-eslint/parser": "3.8.0",
    "concurrently": "5.2.0",
=======
    "@types/content-disposition": "0.5.3",
    "@types/mailgun-js": "0.22.10",
    "@types/mustache": "4.0.1",
    "@types/nodemailer": "6.4.0",
    "@types/pg": "7.14.4",
    "@types/uuid": "8.0.1",
    "@typescript-eslint/eslint-plugin": "3.9.0",
    "@typescript-eslint/parser": "3.8.0",
    "ava": "3.11.1",
    "babel-eslint": "10.1.0",
    "babel-plugin-transform-export-extensions": "6.22.0",
    "cirrus-ui": "0.5.5",
    "commitizen": "4.1.2",
    "concurrently": "5.3.0",
    "cpy-cli": "3.1.1",
>>>>>>> 225f247b
    "cross-env": "7.0.2",
    "eslint": "7.6.0",
    "eslint-config-standard": "14.1.1",
    "eslint-plugin-import": "2.22.0",
    "eslint-plugin-jest": "23.20.0",
    "eslint-plugin-jest-dom": "3.1.7",
    "eslint-plugin-node": "11.1.0",
    "eslint-plugin-promise": "4.2.1",
    "eslint-plugin-react": "7.20.5",
    "eslint-plugin-react-hooks": "4.0.8",
    "eslint-plugin-standard": "4.0.1",
    "eslint-plugin-testing-library": "3.6.0",
    "faker": "4.1.0",
    "fork-ts-checker-webpack-plugin": "5.0.14",
    "glob": "7.1.6",
    "husky": "4.2.5",
    "jest": "26.3.0",
    "jest-serializer-html": "7.0.0",
    "lerna": "^3.22.1",
    "lint-staged": "10.2.11",
    "nodemon": "2.0.4",
<<<<<<< HEAD
=======
    "nyc": "15.1.0",
    "pascal-case": "3.1.1",
    "pino-pretty": "4.1.0",
    "preact": "10.4.7",
    "preact-cli": "3.0.1",
    "preact-markup": "2.0.0",
    "preact-router": "3.2.1",
    "purgecss-webpack-plugin": "2.3.0",
    "snarkdown": "1.2.2",
    "supertest": "4.0.2",
    "svg-sprite-loader": "5.0.0",
    "type-fest": "0.16.0",
>>>>>>> 225f247b
    "typescript": "3.9.7"
  },
  "description": "rCTF is redpwnCTF's CTF platform. It is developed and maintained by the [redpwn](https://redpwn.net) CTF team.",
  "repository": {
    "type": "git",
    "url": "git+https://github.com/redpwn/rctf.git"
  },
  "author": "redpwn <contact@redpwn.net>",
  "bugs": {
    "url": "https://github.com/redpwn/rctf/issues"
  },
  "homepage": "https://rctf.redpwn.net"
}<|MERGE_RESOLUTION|>--- conflicted
+++ resolved
@@ -1,9 +1,5 @@
 {
   "name": "rctf",
-<<<<<<< HEAD
-=======
-  "version": "0.0.0",
->>>>>>> 225f247b
   "license": "BSD-3-Clause",
   "private": true,
   "workspaces": [
@@ -31,14 +27,8 @@
     "deepmerge": "4.2.2",
     "dotenv": "8.2.0",
     "email-validator": "2.0.4",
-<<<<<<< HEAD
     "fastify": "3.1.1",
     "fastify-helmet": "4.0.2",
-=======
-    "fastify": "3.2.0",
-    "fastify-cors": "4.1.0",
-    "fastify-helmet": "5.0.0",
->>>>>>> 225f247b
     "fastify-static": "3.2.0",
     "got": "11.5.2",
     "hyperid": "2.0.5",
@@ -51,7 +41,6 @@
     "yaml": "1.10.0"
   },
   "devDependencies": {
-<<<<<<< HEAD
     "@babel/core": "7.11.1",
     "@babel/preset-env": "7.11.0",
     "@babel/preset-typescript": "7.10.4",
@@ -59,23 +48,6 @@
     "@typescript-eslint/eslint-plugin": "3.7.0",
     "@typescript-eslint/parser": "3.8.0",
     "concurrently": "5.2.0",
-=======
-    "@types/content-disposition": "0.5.3",
-    "@types/mailgun-js": "0.22.10",
-    "@types/mustache": "4.0.1",
-    "@types/nodemailer": "6.4.0",
-    "@types/pg": "7.14.4",
-    "@types/uuid": "8.0.1",
-    "@typescript-eslint/eslint-plugin": "3.9.0",
-    "@typescript-eslint/parser": "3.8.0",
-    "ava": "3.11.1",
-    "babel-eslint": "10.1.0",
-    "babel-plugin-transform-export-extensions": "6.22.0",
-    "cirrus-ui": "0.5.5",
-    "commitizen": "4.1.2",
-    "concurrently": "5.3.0",
-    "cpy-cli": "3.1.1",
->>>>>>> 225f247b
     "cross-env": "7.0.2",
     "eslint": "7.6.0",
     "eslint-config-standard": "14.1.1",
@@ -97,21 +69,6 @@
     "lerna": "^3.22.1",
     "lint-staged": "10.2.11",
     "nodemon": "2.0.4",
-<<<<<<< HEAD
-=======
-    "nyc": "15.1.0",
-    "pascal-case": "3.1.1",
-    "pino-pretty": "4.1.0",
-    "preact": "10.4.7",
-    "preact-cli": "3.0.1",
-    "preact-markup": "2.0.0",
-    "preact-router": "3.2.1",
-    "purgecss-webpack-plugin": "2.3.0",
-    "snarkdown": "1.2.2",
-    "supertest": "4.0.2",
-    "svg-sprite-loader": "5.0.0",
-    "type-fest": "0.16.0",
->>>>>>> 225f247b
     "typescript": "3.9.7"
   },
   "description": "rCTF is redpwnCTF's CTF platform. It is developed and maintained by the [redpwn](https://redpwn.net) CTF team.",
