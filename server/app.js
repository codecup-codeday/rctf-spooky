--- conflicted
+++ resolved
@@ -2,22 +2,13 @@
 import fastify from 'fastify'
 import fastifyStatic from 'fastify-static'
 import helmet from 'fastify-helmet'
-<<<<<<< HEAD
 import hyperid from 'hyperid'
-import { enableCORS, serveIndex } from './util'
-=======
 import { enableCORS, serveIndex, getRealIp } from './util'
->>>>>>> d534a45c
 import { init as uploadProviderInit } from './uploads'
 import api from './api'
 
 const app = fastify({
   logger: {
-<<<<<<< HEAD
-    level: process.env.NODE_ENV === 'production' ? 'info' : 'debug'
-  },
-  genReqId: hyperid()
-=======
     level: process.env.NODE_ENV === 'production' ? 'info' : 'debug',
     serializers: {
       // From https://github.com/fastify/fastify/blob/2.x/lib/logger.js#L54
@@ -29,9 +20,9 @@
         remoteAddress: getRealIp(req),
         remotePort: req.connection.remotePort
       })
-    }
+    },
+    genReqId: hyperid()
   }
->>>>>>> d534a45c
 })
 
 app.addHook('onRequest', async (req, reply) => {
