import path from 'path'
import fastify from 'fastify'
import fastifyStatic from 'fastify-static'
import helmet from 'fastify-helmet'
import { enableCORS, serveIndex } from './util'
import { init as uploadProviderInit } from './uploads'
import api from './api'

<<<<<<< HEAD
leaderboardStartUpdater()

const app = fastify({
  logger: {
    level: process.env.NODE_ENV === 'production' ? 'info' : 'debug'
  }
})
=======
const app = express()
>>>>>>> df164b27

// Compression testing should be done in development only
if (process.env.NODE_ENV !== 'production' && process.env.TEST_COMPRESSION !== undefined) {
  const compression = require('compression')
  app.use(compression({
    level: 9,
    filter: () => true
  }))
}

app.register(enableCORS)
app.register(helmet, {
  dnsPrefetchControl: false,
  referrerPolicy: { policy: 'same-origin' },
  contentSecurityPolicy: {
    directives: {
      defaultSrc: ["'self'"],
      fontSrc: ['fonts.gstatic.com', "'self'", 'data:'],
      styleSrc: ['fonts.googleapis.com', "'unsafe-inline'", "'self'"],
      imgSrc: ['*', 'data:']
    }
  }
})

uploadProviderInit(app)

app.register(api, { prefix: '/api/v1/' })

const staticPath = path.join(__dirname, '../build')

app.register(serveIndex, {
  indexPath: path.join(staticPath, 'index.html')
})
app.register(fastifyStatic, {
  root: staticPath
})

export default app<|MERGE_RESOLUTION|>--- conflicted
+++ resolved
@@ -6,17 +6,11 @@
 import { init as uploadProviderInit } from './uploads'
 import api from './api'
 
-<<<<<<< HEAD
-leaderboardStartUpdater()
-
 const app = fastify({
   logger: {
     level: process.env.NODE_ENV === 'production' ? 'info' : 'debug'
   }
 })
-=======
-const app = express()
->>>>>>> df164b27
 
 // Compression testing should be done in development only
 if (process.env.NODE_ENV !== 'production' && process.env.TEST_COMPRESSION !== undefined) {
