--- conflicted
+++ resolved
@@ -9,9 +9,7 @@
   scores: require('./scores'),
   email: require('./email'),
   auth: require('./auth'),
-<<<<<<< HEAD
   normalize: require('./normalize'),
-=======
   notStarted: () => {
     return [
       responses.badNotStarted,
@@ -20,7 +18,6 @@
       }
     ]
   },
->>>>>>> 6baf9756
   reloadModule: m => {
     delete require.cache[require.resolve(m)]
     return require(m)
