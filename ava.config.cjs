--- conflicted
+++ resolved
@@ -8,9 +8,5 @@
     'test/**/*.js',
     '!**/util.*'
   ],
-<<<<<<< HEAD
-  timeout: '20000'
-=======
   timeout: '30000'
->>>>>>> fc6a2406
 }