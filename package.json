--- conflicted
+++ resolved
@@ -40,16 +40,10 @@
     "uuid": "^8.0.0"
   },
   "devDependencies": {
-<<<<<<< HEAD
     "@types/express": "^4.17.6",
-    "@typescript-eslint/eslint-plugin": "^2.30.0",
-    "@typescript-eslint/parser": "^2.30.0",
-    "ava": "^3.8.1",
-=======
     "@typescript-eslint/eslint-plugin": "^2.32.0",
     "@typescript-eslint/parser": "^2.32.0",
     "ava": "^3.8.2",
->>>>>>> 9626554f
     "babel-eslint": "^10.0.3",
     "cirrus-ui": "^0.5.5",
     "commitizen": "^4.1.2",
