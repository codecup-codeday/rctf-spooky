--- conflicted
+++ resolved
@@ -6,14 +6,9 @@
 
 let provider: Provider = null
 
-<<<<<<< HEAD
-export const init = (app: fastify.FastifyInstance<Server, IncomingMessage, ServerResponse>): void => {
-  const ProviderClass = require(path.join('../providers', config.uploadProvider.name)).default
-=======
-export const init = (app: express.Application | null): void => {
+export const init = (app: fastify.FastifyInstance<Server, IncomingMessage, ServerResponse> | null): void => {
   const name = app === null ? 'uploads/dummy' : config.uploadProvider.name
   const ProviderClass = require(path.join('../providers', name)).default
->>>>>>> df164b27
   provider = new ProviderClass(config.uploadProvider.options, app)
 }
 
