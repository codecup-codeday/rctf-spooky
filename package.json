{
  "name": "rctf",
  "version": "0.0.0",
  "license": "MIT",
  "private": true,
  "scripts": {
    "lint": "tsc --noEmit && eslint --ext .js,.ts .",
    "start": "node --enable-source-maps dist/server/index.js",
    "migrate": "sh -c \"yarn build:ts && RCTF_DATABASE_MIGRATE=only yarn start\"",
    "build:client": "preact build --src client/src --template client/index.html --dest dist/build --no-prerender --no-inline-css",
    "build:ts": "tsc && yarn copy-static",
    "build": "yarn build:ts && yarn build:client",
    "watch:client": "cross-env NODE_ENV=development preact watch --src client/src --template client/index.html",
    "watch:server": "nodemon --enable-source-maps dist/server/index.js | pino-pretty -c -t",
    "watch:ts": "tsc -w",
    "dev": "yarn build:ts && concurrently -k -t \"HH:mm:ss.SSS\" -p \"[{time}]\" -c \"cyan,green,red\" \"yarn:watch:*\"",
    "test": "yarn build && nyc --skip-full ava",
    "test:slim": "ava",
    "test:report": "nyc --skip-full --reporter=lcov ava",
    "commit": "git cz",
    "copy-static": "cpy \"server/**/*\" \"!**/*.{j,t}s\" \"migrations\" \"config/yml/*.yml\" dist/ --parents"
  },
  "nodemonConfig": {
    "watch": [
      "dist/server",
      "dist/config",
      "dist/build/index.html"
    ],
    "delay": "1000"
  },
  "husky": {
    "hooks": {
      "pre-commit": "lint-staged"
    }
  },
  "dependencies": {
<<<<<<< HEAD
    "@google-cloud/storage": "5.1.0",
    "aws-sdk": "2.703.0",
=======
    "@google-cloud/storage": "5.1.1",
>>>>>>> ae1218e9
    "content-disposition": "0.5.3",
    "data-uri-to-buffer": "3.0.1",
    "dotenv": "8.2.0",
    "email-validator": "2.0.4",
    "fastify": "2.15.0",
    "fastify-cors": "3.0.3",
    "fastify-helmet": "3.0.2",
    "fastify-static": "2.7.0",
    "got": "11.3.0",
    "hyperid": "2.0.5",
    "jss-plugin-global": "10.3.0",
    "mustache": "4.0.1",
    "node-pg-migrate": "5.1.1",
    "nodemailer": "6.4.10",
    "pg": "8.2.1",
    "redis": "3.0.2",
    "uuid": "8.1.0",
    "yaml": "1.10.0"
  },
  "devDependencies": {
    "@types/content-disposition": "0.5.3",
    "@types/nodemailer": "6.4.0",
    "@typescript-eslint/eslint-plugin": "2.34.0",
    "@typescript-eslint/parser": "2.34.0",
    "ava": "3.9.0",
    "babel-eslint": "10.1.0",
    "babel-plugin-transform-export-extensions": "6.22.0",
    "cirrus-ui": "0.5.5",
    "commitizen": "4.1.2",
    "concurrently": "5.2.0",
    "cpy-cli": "3.1.1",
    "cross-env": "7.0.2",
    "cz-conventional-changelog": "3.2.0",
    "eslint": "6.8.0",
    "eslint-config-preact": "1.1.1",
    "eslint-config-standard": "14.1.1",
    "eslint-plugin-ava": "10.3.1",
    "eslint-plugin-import": "2.21.2",
    "eslint-plugin-node": "11.1.0",
    "eslint-plugin-promise": "4.2.1",
    "eslint-plugin-standard": "4.0.1",
    "faker": "4.1.0",
    "get-port": "5.1.1",
    "glob": "7.1.6",
    "husky": "4.2.5",
    "jss": "10.3.0",
    "jss-camel-case": "6.1.0",
    "jss-nested": "6.0.1",
    "jss-vendor-prefixer": "8.0.1",
    "linkstate": "1.1.1",
    "lint-staged": "10.2.11",
    "loader-utils": "2.0.0",
    "nodemon": "2.0.4",
    "nyc": "15.1.0",
    "pascal-case": "3.1.1",
    "pino-pretty": "4.0.0",
    "preact": "10.4.4",
    "preact-cli": "3.0.0-rc.14",
    "preact-markup": "2.0.0",
    "preact-router": "3.2.1",
    "purgecss-webpack-plugin": "2.3.0",
    "snarkdown": "1.2.2",
    "supertest": "4.0.2",
    "svg-sprite-loader": "5.0.0",
    "typescript": "3.9.5"
  },
  "description": "rctf is RedpwnCTF's CTF platform. It is developed and maintained by the [redpwn](https://redpwn.net) CTF team.",
  "repository": {
    "type": "git",
    "url": "git+https://github.com/redpwn/rctf.git"
  },
  "author": "",
  "bugs": {
    "url": "https://github.com/redpwn/rctf/issues"
  },
  "homepage": "https://github.com/redpwn/rctf#readme",
  "config": {
    "commitizen": {
      "path": "./node_modules/cz-conventional-changelog"
    }
  }
}<|MERGE_RESOLUTION|>--- conflicted
+++ resolved
@@ -34,12 +34,8 @@
     }
   },
   "dependencies": {
-<<<<<<< HEAD
     "@google-cloud/storage": "5.1.0",
     "aws-sdk": "2.703.0",
-=======
-    "@google-cloud/storage": "5.1.1",
->>>>>>> ae1218e9
     "content-disposition": "0.5.3",
     "data-uri-to-buffer": "3.0.1",
     "dotenv": "8.2.0",
