import config from '../../config/server'

const graphSampleTime = config.leaderboard.graphSampleTime

export const calcSamples = ({ start, end }) => {
  const samples = []
  const sampleStart = Math.ceil(start / graphSampleTime) * graphSampleTime
  const sampleEnd = Math.floor(end / graphSampleTime) * graphSampleTime

  for (let sample = sampleStart; sample <= sampleEnd; sample += graphSampleTime) {
    samples.push(sample)
  }
  return samples
}

export const getPreviousSample = () => {
<<<<<<< HEAD
  return Math.floor(Math.min(Date.now(), config.endTime) / config.graphSampleTime) * config.graphSampleTime
=======
  return Math.floor(Date.now() / graphSampleTime) * graphSampleTime
>>>>>>> 1584e48c
}<|MERGE_RESOLUTION|>--- conflicted
+++ resolved
@@ -14,9 +14,5 @@
 }
 
 export const getPreviousSample = () => {
-<<<<<<< HEAD
-  return Math.floor(Math.min(Date.now(), config.endTime) / config.graphSampleTime) * config.graphSampleTime
-=======
-  return Math.floor(Date.now() / graphSampleTime) * graphSampleTime
->>>>>>> 1584e48c
+  return Math.floor(Math.min(Date.now(), config.endTime) / graphSampleTime) * graphSampleTime
 }