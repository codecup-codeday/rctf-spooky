import { request } from './util'

<<<<<<< HEAD
export const getScoreboard = (limit = 100, offset = 0) => {
  return request('GET', `/leaderboard/now?limit=${encodeURIComponent(limit)}&offset=${encodeURIComponent(offset)}`)
=======
export const getScoreboard = ({
  division,
  limit,
  offset
}) => {
  limit = limit || 100
  offset = offset || 0
  return request('GET', '/leaderboard', {
    division, limit, offset
  })
>>>>>>> 49f92ca6
    .then(resp => resp.data)
}<|MERGE_RESOLUTION|>--- conflicted
+++ resolved
@@ -1,9 +1,5 @@
 import { request } from './util'
 
-<<<<<<< HEAD
-export const getScoreboard = (limit = 100, offset = 0) => {
-  return request('GET', `/leaderboard/now?limit=${encodeURIComponent(limit)}&offset=${encodeURIComponent(offset)}`)
-=======
 export const getScoreboard = ({
   division,
   limit,
@@ -11,9 +7,8 @@
 }) => {
   limit = limit || 100
   offset = offset || 0
-  return request('GET', '/leaderboard', {
+  return request('GET', '/leaderboard/now', {
     division, limit, offset
   })
->>>>>>> 49f92ca6
     .then(resp => resp.data)
 }