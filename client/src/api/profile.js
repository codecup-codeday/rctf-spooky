import { request, relog } from './util'

export const privateProfile = async () => {
  return (await request('GET', '/users/me')).data
}

export const publicProfile = async (uuid) => {
  return (await request('GET', `/users/${encodeURIComponent(uuid)}`)).data
}

export const deleteAccount = async () => {
  const resp = await request('DELETE', '/users/me')
  switch (resp.kind) {
    case 'goodUserDelete':
      return relog()
  }
}

export const updateAccount = async ({ name, division }) => {
  const resp = await request('PATCH', '/users/me', {
    name,
    division: division === undefined ? undefined : Number.parseInt(division)
  })
  switch (resp.kind) {
    case 'goodUserUpdate':
      return {
        data: resp.data
      }
    default:
      return {
        error: resp.message
      }
  }
}

export const updateEmail = async ({ email }) => {
  const resp = await request('PUT', '/users/me/auth/email', {
    email
  })
<<<<<<< HEAD
    .then(resp => {
      switch (resp.kind) {
        default:
          return {
            error: resp.message
          }
        case 'goodVerifySent':
        case 'goodEmailSet':
          return {
            data: resp.message
          }
=======
  switch (resp.kind) {
    default:
      return {
        error: resp.message
>>>>>>> ba59e778
      }
    case 'goodVerifySent':
      return {
        data: resp.message
      }
  }
}

export const deleteEmail = async () => {
  const resp = await request('DELETE', '/users/me/auth/email')
  switch (resp.kind) {
    case 'badZeroAuth':
      return {
        error: resp.message
      }
    // If the email did not exist, still a "success" in that no more email
    case 'badEmailNoExists':
    case 'goodEmailRemoved':
      return {
        data: resp.message
      }
  }
}<|MERGE_RESOLUTION|>--- conflicted
+++ resolved
@@ -37,26 +37,14 @@
   const resp = await request('PUT', '/users/me/auth/email', {
     email
   })
-<<<<<<< HEAD
-    .then(resp => {
-      switch (resp.kind) {
-        default:
-          return {
-            error: resp.message
-          }
-        case 'goodVerifySent':
-        case 'goodEmailSet':
-          return {
-            data: resp.message
-          }
-=======
+
   switch (resp.kind) {
     default:
       return {
         error: resp.message
->>>>>>> ba59e778
       }
     case 'goodVerifySent':
+    case 'goodEmailSet':
       return {
         data: resp.message
       }
