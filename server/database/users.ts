--- conflicted
+++ resolved
@@ -77,13 +77,8 @@
     .then(res => res.rows[0])
 }
 
-<<<<<<< HEAD
-export const updateUser = async ({ id, name, email, division, ctftimeId, perms }: Partial<User>): Promise<User> => {
+export const updateUser = async ({ id, name, email, division, ctftimeId, perms }: Pick<User, 'id'> & Partial<User>): Promise<User | undefined> => {
   if (config.email && config.divisionACLs) {
-=======
-export const updateUser = async ({ id, name, email, division, ctftimeId, perms }: Pick<User, 'id'> & Partial<User>): Promise<User | undefined> => {
-  if (config.verifyEmail && config.divisionACLs) {
->>>>>>> 96b64ef3
     if (!email || !division) {
       const user = await getUserById({ id })
       if (user === undefined) {
