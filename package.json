{
  "name": "rctf",
  "version": "0.0.0",
  "license": "MIT",
  "private": true,
  "scripts": {
    "lint": "sh -c \"tsc --noEmit ; eslint .\"",
    "lint:strict": "sh -c \"tsc --noEmit -p tsconfig.strict.json ; eslint .\"",
    "start": "node --enable-source-maps --unhandled-rejections=strict dist/server/index.js",
    "migrate": "yarn build:ts && cross-env RCTF_DATABASE_MIGRATE=only yarn start",
    "build:client": "preact build --src client/src --template client/index.html --dest dist/build --no-prerender --no-inline-css",
    "build:ts": "tsc && yarn copy-static",
    "build": "yarn build:ts && yarn build:client",
    "watch:client": "cross-env NODE_ENV=development preact watch --src client/src --template client/index.html",
    "watch:server": "nodemon --enable-source-maps dist/server/index.js | pino-pretty -c -t",
    "watch:ts": "tsc -w",
    "dev": "yarn build:ts && concurrently -k -t \"HH:mm:ss.SSS\" -p \"[{time}]\" -c \"cyan,green,red\" \"yarn:watch:*\"",
    "test": "yarn build && nyc --skip-full ava",
    "test:slim": "ava",
    "test:report": "nyc --skip-full --reporter=lcov ava",
    "commit": "git cz",
    "copy-static": "cpy \"server/**/*\" \"!**/*.{j,t}s\" \"migrations\" dist/ --parents"
  },
  "nodemonConfig": {
    "watch": [
      "dist/server",
      "dist/config",
      "dist/build/index.html"
    ],
    "delay": "1000"
  },
  "husky": {
    "hooks": {
      "pre-commit": "lint-staged"
    }
  },
  "dependencies": {
    "@google-cloud/storage": "5.1.2",
    "aws-sdk": "2.726.0",
    "content-disposition": "0.5.3",
    "data-uri-to-buffer": "3.0.1",
    "deepmerge": "4.2.2",
    "dotenv": "8.2.0",
    "email-validator": "2.0.4",
    "fastify": "3.1.1",
    "fastify-cors": "4.1.0",
    "fastify-helmet": "4.0.2",
    "fastify-static": "3.2.0",
    "got": "11.5.1",
    "hyperid": "2.0.5",
    "jss-plugin-global": "10.3.0",
    "mailgun-js": "0.22.0",
    "mustache": "4.0.1",
    "node-pg-migrate": "5.3.0",
    "nodemailer": "6.4.11",
    "pg": "8.3.0",
    "redis": "3.0.2",
    "uuid": "8.3.0",
    "yaml": "1.10.0"
  },
  "devDependencies": {
    "@types/content-disposition": "0.5.3",
    "@types/mailgun-js": "0.22.10",
    "@types/mustache": "4.0.1",
    "@types/nodemailer": "6.4.0",
<<<<<<< HEAD
    "@types/pg": "7.14.4",
=======
    "@types/uuid": "8.0.1",
>>>>>>> f6da715e
    "@typescript-eslint/eslint-plugin": "3.7.0",
    "@typescript-eslint/parser": "3.8.0",
    "ava": "3.11.1",
    "babel-eslint": "10.1.0",
    "babel-plugin-transform-export-extensions": "6.22.0",
    "cirrus-ui": "0.5.5",
    "commitizen": "4.1.2",
    "concurrently": "5.2.0",
    "cpy-cli": "3.1.1",
    "cross-env": "7.0.2",
    "cz-conventional-changelog": "3.2.0",
    "eslint": "7.6.0",
    "eslint-config-preact": "1.1.1",
    "eslint-config-standard": "14.1.1",
    "eslint-plugin-ava": "10.5.0",
    "eslint-plugin-import": "2.22.0",
    "eslint-plugin-node": "11.1.0",
    "eslint-plugin-promise": "4.2.1",
    "eslint-plugin-standard": "4.0.1",
    "faker": "4.1.0",
    "get-port": "5.1.1",
    "glob": "7.1.6",
    "husky": "4.2.5",
    "jss": "10.3.0",
    "jss-camel-case": "6.1.0",
    "jss-nested": "6.0.1",
    "jss-vendor-prefixer": "8.0.1",
    "linkstate": "1.1.1",
    "lint-staged": "10.2.11",
    "loader-utils": "2.0.0",
    "nodemon": "2.0.4",
    "nyc": "15.1.0",
    "pascal-case": "3.1.1",
    "pino-pretty": "4.1.0",
    "preact": "10.4.6",
    "preact-cli": "3.0.1",
    "preact-markup": "2.0.0",
    "preact-router": "3.2.1",
    "purgecss-webpack-plugin": "2.3.0",
    "snarkdown": "1.2.2",
    "supertest": "4.0.2",
    "svg-sprite-loader": "5.0.0",
    "type-fest": "0.16.0",
    "typescript": "3.9.7"
  },
  "description": "rctf is RedpwnCTF's CTF platform. It is developed and maintained by the [redpwn](https://redpwn.net) CTF team.",
  "repository": {
    "type": "git",
    "url": "git+https://github.com/redpwn/rctf.git"
  },
  "author": "",
  "bugs": {
    "url": "https://github.com/redpwn/rctf/issues"
  },
  "homepage": "https://github.com/redpwn/rctf#readme",
  "config": {
    "commitizen": {
      "path": "./node_modules/cz-conventional-changelog"
    }
  }
}<|MERGE_RESOLUTION|>--- conflicted
+++ resolved
@@ -63,11 +63,8 @@
     "@types/mailgun-js": "0.22.10",
     "@types/mustache": "4.0.1",
     "@types/nodemailer": "6.4.0",
-<<<<<<< HEAD
     "@types/pg": "7.14.4",
-=======
     "@types/uuid": "8.0.1",
->>>>>>> f6da715e
     "@typescript-eslint/eslint-plugin": "3.7.0",
     "@typescript-eslint/parser": "3.8.0",
     "ava": "3.11.1",
