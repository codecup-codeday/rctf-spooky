{
  "name": "rctf",
  "version": "0.0.0",
  "main": "index.js",
  "license": "MIT",
  "private": true,
  "scripts": {
    "lint": "standard --env browser --parser babel-eslint",
    "start": "node index.js",
    "migrate": "node-pg-migrate --database-url-var=RCTF_DATABASE_URL",
    "build": "sh client/build.sh",
    "watch": "preact watch --src client/src --template client/index.html",
    "dev": "nodemon index.js",
    "test": "nyc --skip-full ava",
    "client:build": "sh client/build.sh",
    "client:watch": "preact watch --src client/src --template client/index.html"
  },
  "husky": {
    "hooks": {
      "pre-commit": "yarn lint"
    }
  },
  "dependencies": {
    "ajv": "^6.11.0",
    "email-validator": "^2.0.4",
    "express": "^4.17.1",
    "mustache": "^4.0.0",
    "nodemailer": "^6.4.2",
    "pg": "^7.18.1",
    "redis": "^3.0.2",
    "uuid": "^3.4.0"
  },
  "devDependencies": {
    "ava": "^3.3.0",
    "babel-eslint": "^10.0.3",
<<<<<<< HEAD
=======
    "cirrus-ui": "^0.5.5",
>>>>>>> d40e04b6
    "dotenv": "^8.2.0",
    "font-awesome": "^4.7.0",
    "husky": "^4.2.1",
    "jss": "^10.0.4",
    "jss-camel-case": "^6.1.0",
    "jss-nested": "^6.0.1",
    "jss-vendor-prefixer": "^8.0.1",
    "linkstate": "^1.1.1",
    "node-pg-migrate": "^4.2.2",
    "nodemon": "^2.0.2",
    "nyc": "^15.0.0",
    "preact": "^10.3.1",
    "preact-cli": "^2.2.1",
    "preact-router": "^3.2.1",
    "promise-polyfill": "^8.1.3",
    "regenerator-runtime": "^0.13.3",
    "standard": "^14.3.1",
    "supertest": "^4.0.2",
    "unfetch": "^4.1.0"
  },
  "description": "rctf is RedpwnCTF's CTF platform. It is developed and maintained by the [redpwn](https://redpwn.net) CTF team.",
  "repository": {
    "type": "git",
    "url": "git+https://github.com/redpwn/rctf.git"
  },
  "author": "",
  "bugs": {
    "url": "https://github.com/redpwn/rctf/issues"
  },
  "homepage": "https://github.com/redpwn/rctf#readme"
}<|MERGE_RESOLUTION|>--- conflicted
+++ resolved
@@ -33,10 +33,7 @@
   "devDependencies": {
     "ava": "^3.3.0",
     "babel-eslint": "^10.0.3",
-<<<<<<< HEAD
-=======
     "cirrus-ui": "^0.5.5",
->>>>>>> d40e04b6
     "dotenv": "^8.2.0",
     "font-awesome": "^4.7.0",
     "husky": "^4.2.1",
