const crypto = require('crypto')
const db = require('../database')
const challenges = require('../challenges')
const { responses } = require('../responses')
const config = require('../../config/server')
const util = require('../util')
const timeouts = require('../timeouts')

const { v4: uuidv4 } = require('uuid')

module.exports = {
  method: 'post',
  path: '/challs/:id/submit',
  requireAuth: true,
  schema: {
    body: {
      type: 'object',
      properties: {
        flag: {
          type: 'string'
        }
      },
      required: ['flag']
    },
    params: {
      type: 'object',
      properties: {
        id: {
          type: 'string'
        }
      },
      required: ['id']
    }
  },
  handler: async ({ req, uuid }) => {
    if (Date.now() < config.startTime) {
      return util.notStarted()
    }

    if (Date.now() >= config.endTime) {
      return responses.badEnded
    }

    const challengeid = req.params.id
    const submittedFlag = req.body.flag

    const challenge = challenges.getChallenge(challengeid)

<<<<<<< HEAD
    if (challenge) {
      const passRateLimit = await timeouts.checkRateLimit({
        type: timeouts.getChallengeType(challengeid),
        userid: uuid,
        duration: 10 * 1000,
        limit: 3
      })

      if (!passRateLimit) return responses.badRateLimit

      if (submittedFlag === challenge.flag) {
        const solved = await db.solves.getSolvesByUserIdAndChallId({ userid: uuid, challengeid: challengeid })
        if (solved === undefined) {
          await db.solves.newSolve({ id: uuidv4(), challengeid: challengeid, userid: uuid, createdat: new Date() })
          return responses.goodFlag
        } else {
          return responses.badAlreadySolvedChallenge
        }
      } else {
        return responses.badFlag
      }
    } else {
=======
    if (!challenge) {
>>>>>>> 8fee22f7
      return responses.badChallenge
    }

    const bufSubmittedFlag = Buffer.from(submittedFlag)
    const bufCorrectFlag = Buffer.from(challenge.flag)

    if (bufSubmittedFlag.length !== bufCorrectFlag.length) {
      return responses.badFlag
    }

    if (!crypto.timingSafeEqual(bufSubmittedFlag, bufCorrectFlag)) {
      return responses.badFlag
    }

    try {
      await db.solves.newSolve({ id: uuidv4(), challengeid: challengeid, userid: uuid, createdat: new Date() })
      return responses.goodFlag
    } catch (e) {
      if (e.constraint === 'uq') {
        // not a unique submission, so the user already solved
        return responses.badAlreadySolvedChallenge
      }
      if (e.constraint === 'uuid_fkey') {
        // the user referenced by the solve isnt in the users table
        return responses.badUnknownUser
      }
      throw e
    }
  }
}<|MERGE_RESOLUTION|>--- conflicted
+++ resolved
@@ -33,6 +33,15 @@
     }
   },
   handler: async ({ req, uuid }) => {
+    const passRateLimit = await timeouts.checkRateLimit({
+      type: timeouts.getChallengeType(challengeid),
+      userid: uuid,
+      duration: 10 * 1000,
+      limit: 3
+    })
+
+    if (!passRateLimit) return responses.badRateLimit
+
     if (Date.now() < config.startTime) {
       return util.notStarted()
     }
@@ -46,32 +55,7 @@
 
     const challenge = challenges.getChallenge(challengeid)
 
-<<<<<<< HEAD
-    if (challenge) {
-      const passRateLimit = await timeouts.checkRateLimit({
-        type: timeouts.getChallengeType(challengeid),
-        userid: uuid,
-        duration: 10 * 1000,
-        limit: 3
-      })
-
-      if (!passRateLimit) return responses.badRateLimit
-
-      if (submittedFlag === challenge.flag) {
-        const solved = await db.solves.getSolvesByUserIdAndChallId({ userid: uuid, challengeid: challengeid })
-        if (solved === undefined) {
-          await db.solves.newSolve({ id: uuidv4(), challengeid: challengeid, userid: uuid, createdat: new Date() })
-          return responses.goodFlag
-        } else {
-          return responses.badAlreadySolvedChallenge
-        }
-      } else {
-        return responses.badFlag
-      }
-    } else {
-=======
     if (!challenge) {
->>>>>>> 8fee22f7
       return responses.badChallenge
     }
 
