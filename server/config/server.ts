import path from 'path'
import fs from 'fs'
import yaml from 'yaml'
import deepMerge from 'deepmerge'
import { PartialDeep } from 'type-fest'
import { nullsafeParseInt, nullsafeParseBoolEnv, removeUndefined } from './util'
import { ACL } from '../util/restrict'

export type ProviderConfig = {
  name: string;
  options: unknown;
}

export type Sponsor = {
  name: string;
  icon: string;
  description: string;
  small?: boolean;
}

export type ServerConfig = {
  database: {
    sql: string | {
      host: string;
      port: number;
      user: string;
      password: string;
      database: string;
    }
    redis: string | {
      host: string;
      port: number;
      password: string;
      database: number;
    }
    migrate: string;
  }
  instanceType: string;
  tokenKey: string;
  origin: string;

  ctftime?: {
    clientId: string;
    clientSecret: string;
  }

  userMembers: boolean;
  sponsors: Sponsor[];
  homeContent: string;
  ctfName: string;
  meta: {
    description: string;
    imageUrl: string;
  }
  logoUrl?: string;
  globalSiteTag?: string;

  challengeProvider: ProviderConfig;
  uploadProvider: ProviderConfig;

  email?: {
    provider: ProviderConfig;
    from: string;
  }

  divisions: Record<string, string>;
  defaultDivision?: string;
  divisionACLs?: ACL[];

  startTime: number;
  endTime: number;

  leaderboard: {
    maxLimit: number;
    maxOffset: number;
    updateInterval: number;
    graphMaxTeams: number;
    graphSampleTime: number;
  }
  loginTimeout: number;
}

const fileConfigLoaders: Map<string, (file: string) => unknown> = new Map([
  ['json', file => JSON.parse(file)],
  ['yaml', file => yaml.parse(file)],
  ['yml', file => yaml.parse(file)]
])

const configPath = path.resolve(__dirname, '../../..', process.env.RCTF_CONF_PATH ?? 'conf.d')
const fileConfigs: PartialDeep<ServerConfig>[] = []
fs.readdirSync(configPath).sort().forEach((name) => {
  const matched = name.match(/\.(.+)$/)
  if (matched === null || !fileConfigLoaders.has(matched[1])) {
    return
  }
  const loader = fileConfigLoaders.get(matched[1])
  const config = loader(fs.readFileSync(path.join(configPath, name)).toString())
  fileConfigs.push(config)
})

<<<<<<< HEAD
const parseBoolEnv = (val?: string): boolean | null => {
  if (val == null) {
    return null
  }
  return ['true', 'yes', 'y', '1'].includes(val.toLowerCase().trim())
}

const envConfig: ServerConfig = {
=======
const envConfig: PartialDeep<ServerConfig> = {
>>>>>>> 05cca055
  database: {
    sql: process.env.RCTF_DATABASE_URL ?? {
      host: process.env.RCTF_DATABASE_HOST,
      port: nullsafeParseInt(process.env.RCTF_DATABASE_PORT),
      user: process.env.RCTF_DATABASE_USERNAME,
      password: process.env.RCTF_DATABASE_PASSWORD,
      database: process.env.RCTF_DATABASE_DATABASE
    },
    redis: process.env.RCTF_REDIS_URL ?? {
      host: process.env.RCTF_REDIS_HOST,
      port: nullsafeParseInt(process.env.RCTF_REDIS_PORT),
      password: process.env.RCTF_REDIS_PASSWORD,
      database: nullsafeParseInt(process.env.RCTF_REDIS_DATABASE)
    },
    migrate: process.env.RCTF_DATABASE_MIGRATE
  },
  instanceType: process.env.RCTF_INSTANCE_TYPE,
  tokenKey: process.env.RCTF_TOKEN_KEY,
  origin: process.env.RCTF_ORIGIN,
  ctftime: {
    clientId: process.env.RCTF_CTFTIME_CLIENT_ID,
    clientSecret: process.env.RCTF_CTFTIME_CLIENT_SECRET
  },
  userMembers: nullsafeParseBoolEnv(process.env.RCTF_USER_MEMBERS),
  homeContent: process.env.RCTF_HOME_CONTENT,
  ctfName: process.env.RCTF_NAME,
  meta: {
    description: process.env.RCTF_META_DESCRIPTION,
    imageUrl: process.env.RCTF_IMAGE_URL
  },
  logoUrl: process.env.RCTF_LOGO_URL,
  globalSiteTag: process.env.RCTF_GLOBAL_SITE_TAG,
  email: {
    from: process.env.RCTF_EMAIL_FROM
  },
  startTime: nullsafeParseInt(process.env.RCTF_START_TIME),
  endTime: nullsafeParseInt(process.env.RCTF_END_TIME),
  leaderboard: {
    maxLimit: nullsafeParseInt(process.env.RCTF_LEADERBOARD_MAX_LIMIT),
    maxOffset: nullsafeParseInt(process.env.RCTF_LEADERBOARD_MAX_OFFSET),
    updateInterval: nullsafeParseInt(process.env.RCTF_LEADERBOARD_UPDATE_INTERVAL),
    graphMaxTeams: nullsafeParseInt(process.env.RCTF_LEADERBOARD_GRAPH_MAX_TEAMS),
    graphSampleTime: nullsafeParseInt(process.env.RCTF_LEADERBOARD_GRAPH_SAMPLE_TIME)
  },
  loginTimeout: nullsafeParseInt(process.env.RCTF_LOGIN_TIMEOUT)
}

const defaultConfig: PartialDeep<ServerConfig> = {
  database: {
    migrate: 'never'
  },
  instanceType: 'all',
  userMembers: true,
  sponsors: [],
  homeContent: '',
  challengeProvider: {
    name: 'challenges/database'
  },
  uploadProvider: {
    name: 'uploads/local'
  },
  meta: {
    description: '',
    imageUrl: ''
  },
  leaderboard: {
    maxLimit: 100,
    maxOffset: 4294967296,
    updateInterval: 10000,
    graphMaxTeams: 10,
    graphSampleTime: 1800000
  },
  loginTimeout: 3600000
}

const config = deepMerge.all([defaultConfig, ...fileConfigs, removeUndefined(envConfig)]) as ServerConfig

export default config<|MERGE_RESOLUTION|>--- conflicted
+++ resolved
@@ -98,18 +98,7 @@
   fileConfigs.push(config)
 })
 
-<<<<<<< HEAD
-const parseBoolEnv = (val?: string): boolean | null => {
-  if (val == null) {
-    return null
-  }
-  return ['true', 'yes', 'y', '1'].includes(val.toLowerCase().trim())
-}
-
-const envConfig: ServerConfig = {
-=======
 const envConfig: PartialDeep<ServerConfig> = {
->>>>>>> 05cca055
   database: {
     sql: process.env.RCTF_DATABASE_URL ?? {
       host: process.env.RCTF_DATABASE_HOST,
